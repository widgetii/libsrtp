--- conflicted
+++ resolved
@@ -253,8 +253,6 @@
  *
  * this is an internal, hopefully inlined function
  */
-<<<<<<< HEAD
-
 static void srtp_aes_icm_advance_ismacryp (aes_icm_ctx_t *c, uint8_t forIsmacryp)
 {
     /* fill buffer with new keystream */
@@ -273,39 +271,13 @@
         uint32_t temp;
         //alex's clock counter forward
         temp = ntohl(c->counter.v32[3]);
-        c->counter.v32[3] = htonl(++temp);
+	++temp;
+        c->counter.v32[3] = htonl(temp);
     } else {
         if (!++(c->counter.v8[15])) {
             ++(c->counter.v8[14]);
         }
     }
-=======
-  
-static inline void
-aes_icm_advance_ismacryp(aes_icm_ctx_t *c, uint8_t forIsmacryp) {
-  /* fill buffer with new keystream */
-  v128_copy(&c->keystream_buffer, &c->counter);
-  aes_encrypt(&c->keystream_buffer, &c->expanded_key);
-  c->bytes_in_buffer = sizeof(v128_t);
-
-  debug_print(mod_aes_icm, "counter:    %s", 
-	      v128_hex_string(&c->counter));
-  debug_print(mod_aes_icm, "ciphertext: %s", 
-	      v128_hex_string(&c->keystream_buffer));    
-  
-  /* clock counter forward */
-
-  if (forIsmacryp) {
-    uint32_t temp;    
-    //alex's clock counter forward
-    temp = ntohl(c->counter.v32[3]);
-    ++temp;
-    c->counter.v32[3] = htonl(temp);
-  } else {
-    if (!++(c->counter.v8[15])) 
-      ++(c->counter.v8[14]);
-  }
->>>>>>> 9d401006
 }
 
 /*e

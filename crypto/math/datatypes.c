/*
 * datatypes.c
 *
 * data types for finite fields and functions for input, output, and
 * manipulation
 *
 * David A. McGrew
 * Cisco Systems, Inc.
 */
/*
 *	
 * Copyright (c) 2001-2006 Cisco Systems, Inc.
 * All rights reserved.
 * 
 * Redistribution and use in source and binary forms, with or without
 * modification, are permitted provided that the following conditions
 * are met:
 * 
 *   Redistributions of source code must retain the above copyright
 *   notice, this list of conditions and the following disclaimer.
 * 
 *   Redistributions in binary form must reproduce the above
 *   copyright notice, this list of conditions and the following
 *   disclaimer in the documentation and/or other materials provided
 *   with the distribution.
 * 
 *   Neither the name of the Cisco Systems, Inc. nor the names of its
 *   contributors may be used to endorse or promote products derived
 *   from this software without specific prior written permission.
 * 
 * THIS SOFTWARE IS PROVIDED BY THE COPYRIGHT HOLDERS AND CONTRIBUTORS
 * "AS IS" AND ANY EXPRESS OR IMPLIED WARRANTIES, INCLUDING, BUT NOT
 * LIMITED TO, THE IMPLIED WARRANTIES OF MERCHANTABILITY AND FITNESS
 * FOR A PARTICULAR PURPOSE ARE DISCLAIMED. IN NO EVENT SHALL THE
 * COPYRIGHT HOLDERS OR CONTRIBUTORS BE LIABLE FOR ANY DIRECT,
 * INDIRECT, INCIDENTAL, SPECIAL, EXEMPLARY, OR CONSEQUENTIAL DAMAGES
 * (INCLUDING, BUT NOT LIMITED TO, PROCUREMENT OF SUBSTITUTE GOODS OR
 * SERVICES; LOSS OF USE, DATA, OR PROFITS; OR BUSINESS INTERRUPTION)
 * HOWEVER CAUSED AND ON ANY THEORY OF LIABILITY, WHETHER IN CONTRACT,
 * STRICT LIABILITY, OR TORT (INCLUDING NEGLIGENCE OR OTHERWISE)
 * ARISING IN ANY WAY OUT OF THE USE OF THIS SOFTWARE, EVEN IF ADVISED
 * OF THE POSSIBILITY OF SUCH DAMAGE.
 *
 */

#ifdef HAVE_CONFIG_H
    #include <config.h>
#endif

#include "datatypes.h"

int 
octet_weight[256] = {
  0, 1, 1, 2, 1, 2, 2, 3,
  1, 2, 2, 3, 2, 3, 3, 4,
  1, 2, 2, 3, 2, 3, 3, 4,
  2, 3, 3, 4, 3, 4, 4, 5,
  1, 2, 2, 3, 2, 3, 3, 4,
  2, 3, 3, 4, 3, 4, 4, 5,
  2, 3, 3, 4, 3, 4, 4, 5,
  3, 4, 4, 5, 4, 5, 5, 6,
  1, 2, 2, 3, 2, 3, 3, 4,
  2, 3, 3, 4, 3, 4, 4, 5,
  2, 3, 3, 4, 3, 4, 4, 5,
  3, 4, 4, 5, 4, 5, 5, 6,
  2, 3, 3, 4, 3, 4, 4, 5,
  3, 4, 4, 5, 4, 5, 5, 6,
  3, 4, 4, 5, 4, 5, 5, 6,
  4, 5, 5, 6, 5, 6, 6, 7,
  1, 2, 2, 3, 2, 3, 3, 4,
  2, 3, 3, 4, 3, 4, 4, 5,
  2, 3, 3, 4, 3, 4, 4, 5,
  3, 4, 4, 5, 4, 5, 5, 6,
  2, 3, 3, 4, 3, 4, 4, 5,
  3, 4, 4, 5, 4, 5, 5, 6,
  3, 4, 4, 5, 4, 5, 5, 6,
  4, 5, 5, 6, 5, 6, 6, 7,
  2, 3, 3, 4, 3, 4, 4, 5,
  3, 4, 4, 5, 4, 5, 5, 6,
  3, 4, 4, 5, 4, 5, 5, 6,
  4, 5, 5, 6, 5, 6, 6, 7,
  3, 4, 4, 5, 4, 5, 5, 6,
  4, 5, 5, 6, 5, 6, 6, 7,
  4, 5, 5, 6, 5, 6, 6, 7,
  5, 6, 6, 7, 6, 7, 7, 8
};

int
octet_get_weight(uint8_t octet) {
  extern int octet_weight[256];

  return octet_weight[octet];
}  

/*
 * bit_string is a buffer that is used to hold output strings, e.g.
 * for printing.
 */

/* the value MAX_PRINT_STRING_LEN is defined in datatypes.h */

char bit_string[MAX_PRINT_STRING_LEN];

uint8_t
srtp_nibble_to_hex_char(uint8_t nibble) {
  char buf[16] = {'0', '1', '2', '3', '4', '5', '6', '7',
		  '8', '9', 'a', 'b', 'c', 'd', 'e', 'f' };
  return buf[nibble & 0xF];
}

char * srtp_octet_string_hex_string(const void *s, int length) {
  const uint8_t *str = (const uint8_t *)s;
  int i;
  
  /* double length, since one octet takes two hex characters */
  length *= 2;

  /* truncate string if it would be too long */
  if (length > MAX_PRINT_STRING_LEN)
    length = MAX_PRINT_STRING_LEN-1;
  
  for (i=0; i < length; i+=2) {
    bit_string[i]   = srtp_nibble_to_hex_char(*str >> 4);
    bit_string[i+1] = srtp_nibble_to_hex_char(*str++ & 0xF);
  }
  bit_string[i] = 0; /* null terminate string */
  return bit_string;
}

char *
v128_hex_string(v128_t *x) {
  int i, j;

  for (i=j=0; i < 16; i++) {
    bit_string[j++]  = srtp_nibble_to_hex_char(x->v8[i] >> 4);
    bit_string[j++]  = srtp_nibble_to_hex_char(x->v8[i] & 0xF);
  }
  
  bit_string[j] = 0; /* null terminate string */
  return bit_string;
}

char *
v128_bit_string(v128_t *x) {
  int j, i;
  uint32_t mask;
  
  for (j=i=0; j < 4; j++) {
    for (mask=0x80000000; mask > 0; mask >>= 1) {
      if (x->v32[j] & mask)
	bit_string[i] = '1';
      else
	bit_string[i] = '0';
      ++i;
    }
  }
  bit_string[128] = 0; /* null terminate string */

  return bit_string;
}

void
v128_copy_octet_string(v128_t *x, const uint8_t s[16]) {
#ifdef ALIGNMENT_32BIT_REQUIRED
  if ((((uint32_t) &s[0]) & 0x3) != 0)
#endif
  {
	  x->v8[0]  = s[0];
	  x->v8[1]  = s[1];
	  x->v8[2]  = s[2];
	  x->v8[3]  = s[3];
	  x->v8[4]  = s[4];
	  x->v8[5]  = s[5];
	  x->v8[6]  = s[6];
	  x->v8[7]  = s[7];
	  x->v8[8]  = s[8];
	  x->v8[9]  = s[9];
	  x->v8[10] = s[10];
	  x->v8[11] = s[11];
	  x->v8[12] = s[12];
	  x->v8[13] = s[13];
	  x->v8[14] = s[14];
	  x->v8[15] = s[15];
  }
#ifdef ALIGNMENT_32BIT_REQUIRED
  else 
  {
	  v128_t *v = (v128_t *) &s[0];

	  v128_copy(x,v);
  }
#endif
}

#ifndef DATATYPES_USE_MACROS /* little functions are not macros */

void
v128_set_to_zero(v128_t *x) {
  _v128_set_to_zero(x);
}

void
v128_copy(v128_t *x, const v128_t *y) {
  _v128_copy(x, y);
}

void
v128_xor(v128_t *z, v128_t *x, v128_t *y) {
  _v128_xor(z, x, y);
} 

void
v128_and(v128_t *z, v128_t *x, v128_t *y) {
  _v128_and(z, x, y);
}

void
v128_or(v128_t *z, v128_t *x, v128_t *y) {
  _v128_or(z, x, y);
}

void
v128_complement(v128_t *x) {
  _v128_complement(x);
}

int
v128_is_eq(const v128_t *x, const v128_t *y) {
  return _v128_is_eq(x, y);
}

int
v128_xor_eq(v128_t *x, const v128_t *y) {
  return _v128_xor_eq(x, y);
}

int
v128_get_bit(const v128_t *x, int i) {
  return _v128_get_bit(x, i);
}

void
v128_set_bit(v128_t *x, int i) {
  _v128_set_bit(x, i);
}     

void
v128_clear_bit(v128_t *x, int i){
  _v128_clear_bit(x, i);
}    

void
v128_set_bit_to(v128_t *x, int i, int y){
  _v128_set_bit_to(x, i, y);
}


#endif /* DATATYPES_USE_MACROS */

void
v128_right_shift(v128_t *x, int shift) {
  const int base_index = shift >> 5;
  const int bit_index = shift & 31;
  int i, from;
  uint32_t b;
    
  if (shift > 127) {
    v128_set_to_zero(x);
    return;
  }

  if (bit_index == 0) {

    /* copy each word from left size to right side */
    x->v32[4-1] = x->v32[4-1-base_index];
    for (i=4-1; i > base_index; i--) 
      x->v32[i-1] = x->v32[i-1-base_index];

  } else {
    
    /* set each word to the "or" of the two bit-shifted words */
    for (i = 4; i > base_index; i--) {
      from = i-1 - base_index;
      b = x->v32[from] << bit_index;
      if (from > 0)
        b |= x->v32[from-1] >> (32-bit_index);
      x->v32[i-1] = b;
    }
    
  }

  /* now wrap up the final portion */
  for (i=0; i < base_index; i++) 
    x->v32[i] = 0;
  
}

void
v128_left_shift(v128_t *x, int shift) {
  int i;
  const int base_index = shift >> 5;
  const int bit_index = shift & 31;

  if (shift > 127) {
    v128_set_to_zero(x);
    return;
  } 
  
  if (bit_index == 0) {
    for (i=0; i < 4 - base_index; i++)
      x->v32[i] = x->v32[i+base_index];
  } else {
    for (i=0; i < 4 - base_index - 1; i++)
      x->v32[i] = (x->v32[i+base_index] >> bit_index) ^
	(x->v32[i+base_index+1] << (32 - bit_index));
    x->v32[4 - base_index-1] = x->v32[4-1] >> bit_index;
  }

  /* now wrap up the final portion */
  for (i = 4 - base_index; i < 4; i++) 
    x->v32[i] = 0;

}

/* functions manipulating bitvector_t */

#ifndef DATATYPES_USE_MACROS /* little functions are not macros */

int
bitvector_get_bit(const bitvector_t *v, int bit_index)
{
  return _bitvector_get_bit(v, bit_index);
}

void
bitvector_set_bit(bitvector_t *v, int bit_index)
{
  _bitvector_set_bit(v, bit_index);
}

void
bitvector_clear_bit(bitvector_t *v, int bit_index)
{
  _bitvector_clear_bit(v, bit_index);
}


#endif /* DATATYPES_USE_MACROS */

int
bitvector_alloc(bitvector_t *v, unsigned long length) {
  unsigned long l;

  /* Round length up to a multiple of bits_per_word */
  length = (length + bits_per_word - 1) & ~(unsigned long)((bits_per_word - 1));

  l = length / bits_per_word * bytes_per_word;

  /* allocate memory, then set parameters */
  if (l == 0)
    v->word = NULL;
  else {
    v->word = (uint32_t*)srtp_crypto_alloc(l);
    if (v->word == NULL) {
      v->word = NULL;
      v->length = 0;
      return -1;
    }
  }
  v->length = length;

  /* initialize bitvector to zero */
  bitvector_set_to_zero(v);

  return 0;
}


void
bitvector_dealloc(bitvector_t *v) {
  if (v->word != NULL)
    srtp_crypto_free(v->word);
  v->word = NULL;
  v->length = 0;
}

void
bitvector_set_to_zero(bitvector_t *x)
{
  /* C99 guarantees that memset(0) will set the value 0 for uint32_t */
  memset(x->word, 0, x->length >> 3);
}

char *
bitvector_bit_string(bitvector_t *x, char* buf, int len) {
  int j, i;
  uint32_t mask;
  
  for (j=i=0; j < (int)(x->length>>5) && i < len-1; j++) {
    for (mask=0x80000000; mask > 0; mask >>= 1) {
      if (x->word[j] & mask)
	buf[i] = '1';
      else
	buf[i] = '0';
      ++i;
      if (i >= len-1)
        break;
    }
  }
  buf[i] = 0; /* null terminate string */

  return buf;
}

void
bitvector_left_shift(bitvector_t *x, int shift) {
  int i;
  const int base_index = shift >> 5;
  const int bit_index = shift & 31;
  const int word_length = x->length >> 5;

  if (shift >= (int)x->length) {
    bitvector_set_to_zero(x);
    return;
  } 
  
  if (bit_index == 0) {
    for (i=0; i < word_length - base_index; i++)
      x->word[i] = x->word[i+base_index];
  } else {
    for (i=0; i < word_length - base_index - 1; i++)
      x->word[i] = (x->word[i+base_index] >> bit_index) ^
	(x->word[i+base_index+1] << (32 - bit_index));
    x->word[word_length - base_index-1] = x->word[word_length-1] >> bit_index;
  }

  /* now wrap up the final portion */
  for (i = word_length - base_index; i < word_length; i++) 
    x->word[i] = 0;

}


int
octet_string_is_eq(uint8_t *a, uint8_t *b, int len) {
  uint8_t *end = b + len;
  while (b < end)
    if (*a++ != *b++)
      return 1;
  return 0;
}

void
octet_string_set_to_zero(uint8_t *s, int len) {
  uint8_t *end = s + len;

  do {
    *s = 0;
  } while (++s < end);
  
}
<<<<<<< HEAD
=======

#ifdef TESTAPP_SOURCE

static const char b64chars[] = "ABCDEFGHIJKLMNOPQRSTUVWXYZ"
  "abcdefghijklmnopqrstuvwxyz0123456789+/";

static int base64_block_to_octet_triple(char *out, char *in) {
  unsigned char sextets[4] = {0};
  int j = 0;
  int i;

  for (i = 0; i < 4; i++) {
    char *p = strchr(b64chars, in[i]);
    if (p != NULL) sextets[i] = p - b64chars;
    else j++;
  }

  out[0] = (sextets[0]<<2)|(sextets[1]>>4);
  if (j < 2) out[1] = (sextets[1]<<4)|(sextets[2]>>2);
  if (j < 1) out[2] = (sextets[2]<<6)|sextets[3];
  return j;
}

int base64_string_to_octet_string(char *out, int *pad, char *in, int len) {
  int k = 0;
  int i = 0;
  int j = 0;
  if (len % 4 != 0) return 0;

  while (i < len && j == 0) {
    j = base64_block_to_octet_triple(out + k, in + i);
    k += 3;
    i += 4;
  }
  *pad = j;
  return i;
}

#endif
>>>>>>> 945eeee9
<|MERGE_RESOLUTION|>--- conflicted
+++ resolved
@@ -459,8 +459,6 @@
   } while (++s < end);
   
 }
-<<<<<<< HEAD
-=======
 
 #ifdef TESTAPP_SOURCE
 
@@ -499,5 +497,4 @@
   return i;
 }
 
-#endif
->>>>>>> 945eeee9
+#endif
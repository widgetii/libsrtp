/*
 * rtpw.c
 *
 * rtp word sender/receiver
 *
 * David A. McGrew
 * Cisco Systems, Inc.
 *
 * This app is a simple RTP application intended only for testing
 * libsrtp.  It reads one word at a time from /usr/dict/words (or
 * whatever file is specified as DICT_FILE), and sends one word out
 * each USEC_RATE microseconds.  Secure RTP protections can be
 * applied.  See the usage() function for more details.
 *
 */

/*
 *	
 * Copyright (c) 2001-2006, Cisco Systems, Inc.
 * All rights reserved.
 * 
 * Redistribution and use in source and binary forms, with or without
 * modification, are permitted provided that the following conditions
 * are met:
 * 
 *   Redistributions of source code must retain the above copyright
 *   notice, this list of conditions and the following disclaimer.
 * 
 *   Redistributions in binary form must reproduce the above
 *   copyright notice, this list of conditions and the following
 *   disclaimer in the documentation and/or other materials provided
 *   with the distribution.
 * 
 *   Neither the name of the Cisco Systems, Inc. nor the names of its
 *   contributors may be used to endorse or promote products derived
 *   from this software without specific prior written permission.
 * 
 * THIS SOFTWARE IS PROVIDED BY THE COPYRIGHT HOLDERS AND CONTRIBUTORS
 * "AS IS" AND ANY EXPRESS OR IMPLIED WARRANTIES, INCLUDING, BUT NOT
 * LIMITED TO, THE IMPLIED WARRANTIES OF MERCHANTABILITY AND FITNESS
 * FOR A PARTICULAR PURPOSE ARE DISCLAIMED. IN NO EVENT SHALL THE
 * COPYRIGHT HOLDERS OR CONTRIBUTORS BE LIABLE FOR ANY DIRECT,
 * INDIRECT, INCIDENTAL, SPECIAL, EXEMPLARY, OR CONSEQUENTIAL DAMAGES
 * (INCLUDING, BUT NOT LIMITED TO, PROCUREMENT OF SUBSTITUTE GOODS OR
 * SERVICES; LOSS OF USE, DATA, OR PROFITS; OR BUSINESS INTERRUPTION)
 * HOWEVER CAUSED AND ON ANY THEORY OF LIABILITY, WHETHER IN CONTRACT,
 * STRICT LIABILITY, OR TORT (INCLUDING NEGLIGENCE OR OTHERWISE)
 * ARISING IN ANY WAY OUT OF THE USE OF THIS SOFTWARE, EVEN IF ADVISED
 * OF THE POSSIBILITY OF SUCH DAMAGE.
 *
 */


#ifdef HAVE_CONFIG_H
    #include <config.h>
#endif

#include "datatypes.h"
#include "getopt_s.h"       /* for local getopt()  */

#include <stdio.h>          /* for printf, fprintf */
#include <stdlib.h>         /* for atoi()          */
#include <errno.h>
#include <signal.h>         /* for signal()        */

#include <string.h>         /* for strncpy()       */
#include <time.h>	    /* for usleep()        */

#include <assert.h>         /* for assert() */

#include <pcap.h>           /* for pcap functions and datatypes */

#ifdef HAVE_UNISTD_H
#include <unistd.h>         /* for close()         */
#endif
#ifdef HAVE_SYS_SOCKET_H
# include <sys/socket.h>
#endif
#ifdef HAVE_NETINET_IN_H
# include <netinet/in.h>
#elif defined HAVE_WINSOCK2_H
# include <winsock2.h>
# include <ws2tcpip.h>
# define RTPW_USE_WINSOCK2	1
#endif
#ifdef HAVE_ARPA_INET_H
# include <arpa/inet.h>
#endif

#include "srtp.h"           
#include "rtp.h"
<<<<<<< HEAD
#include "rtp_decoder.h"
=======
#include "crypto_kernel.h"
>>>>>>> d6580190

#ifdef RTPW_USE_WINSOCK2
# define DICT_FILE        "words.txt"
#else
# define DICT_FILE        "/usr/share/dict/words"
#endif
#define USEC_RATE        (5e5)
#define MAX_WORD_LEN      128
#define ADDR_IS_MULTICAST(a) IN_MULTICAST(htonl(a))
#define MAX_KEY_LEN      96
#define MAX_FILTER 256

#ifndef HAVE_USLEEP
# ifdef HAVE_WINDOWS_H
#  define usleep(us)	Sleep((us)/1000)
# else
#  define usleep(us)	sleep((us)/1000000)
# endif
#endif

unsigned char shiftb64(unsigned char c);

void decode_block(char *in, unsigned char *out);
/*
 * decode base64 key
 */
char *decode_sdes(char *in, char *out);

/*
 * the function usage() prints an error message describing how this
 * program should be called, then calls exit()
 */

void
usage(char *prog_name);

/*
 * leave_group(...) de-registers from a multicast group
 */

void
leave_group(int sock, struct ip_mreq mreq, char *name);


/*
 * setup_signal_handler() sets up a signal handler to trigger
 * cleanups after an interrupt
 */
int setup_signal_handler(char* name);

/*
 * handle_signal(...) handles interrupt signal to trigger cleanups
 */

volatile int interrupted = 0;

/*
 * program_type distinguishes the [s]rtp sender and receiver cases
 */

typedef enum { sender, receiver, decoder, unknown } program_type;

int
main (int argc, char *argv[]) {
  char *dictfile = DICT_FILE;
  FILE *dict;
  char word[MAX_WORD_LEN];
  int sock = 0, ret;
  struct in_addr rcvr_addr;
  struct sockaddr_in name;
  struct ip_mreq mreq;
  char errbuf[PCAP_ERRBUF_SIZE];
  bpf_u_int32 pcap_net = 0;
  pcap_t *pcap_handle;
#if BEW
  struct sockaddr_in local;
#endif 
  program_type prog_type = unknown;
  sec_serv_t sec_servs = sec_serv_none;
  unsigned char ttl = 5;
  int c;
  int key_size = 128;
  int tag_size = 8;
  int gcm_on = 0;
  char *input_key = NULL;
  char *address = NULL;
  char key[MAX_KEY_LEN];
  struct bpf_program fp;
  char filter_exp[MAX_FILTER] = "";
  unsigned short port = 0;
  rtp_decoder_t dec;
  rtp_sender_t snd;
  srtp_policy_t policy;
  err_status_t status;
  int len;
  int do_list_mods = 0;
  uint32_t ssrc = 0xdeadbeef; /* ssrc value hardcoded for now */
#ifdef RTPW_USE_WINSOCK2
  WORD wVersionRequested = MAKEWORD(2, 0);
  WSADATA wsaData;

  ret = WSAStartup(wVersionRequested, &wsaData);
  if (ret != 0) {
    fprintf(stderr, "error: WSAStartup() failed: %d\n", ret);
    exit(1);
  }
#endif

  printf("Using %s [0x%x]\n", srtp_get_version_string(), srtp_get_version());

  if (setup_signal_handler(argv[0]) != 0) {
    exit(1);
  }

  /* initialize srtp library */
  status = srtp_init();
  if (status) {
    printf("error: srtp initialization failed with error code %d\n", status);
    exit(1);
  }

  /* check args */
  while (1) {
    c = getopt_s(argc, argv, "b:k:rspgt:ae:ld:");
    if (c == -1) {
      break;
    }
    switch (c) {
	case 'b':
	  fprintf(stderr, "Decoding\n");
		decode_sdes(optarg_s, input_key);
		fprintf(stderr, "Decoded\n");
		break;
    case 'k':
      input_key = optarg_s;
      break;
    case 'e':
      key_size = atoi(optarg_s);
      if (key_size != 128 && key_size != 256) {
        printf("error: encryption key size must be 128 or 256 (%d)\n", key_size);
        exit(1);
      }
      input_key = malloc(key_size);
      sec_servs |= sec_serv_conf;
      break;
    case 't':
      tag_size = atoi(optarg_s);
      /*
      if (tag_size != 8 && tag_size != 16) {
        printf("error: GCM tag size must be 8 or 16 (%d)\n", tag_size);
        exit(1);
      }*/
      break;
    case 'a':
      sec_servs |= sec_serv_auth;
      break;
    case 'g':
      gcm_on = 1;
      sec_servs |= sec_serv_auth;
      break;
    case 'r':
      prog_type = receiver;
      break;
    case 's':
      prog_type = sender;
      break;
    case 'p':
      prog_type = decoder;
	  fprintf(stderr, "Choosing decoder\n");
      break;
    case 'd':
      status = crypto_kernel_set_debug_module(optarg_s, 1);
      if (status) {
        printf("error: set debug module (%s) failed\n", optarg_s);
        exit(1);
      }
      break;
    case 'l':
      do_list_mods = 1;
      break;
    default:
      usage(argv[0]);
    }
  }

  if (prog_type == unknown) {
    if (do_list_mods) {
      status = crypto_kernel_list_debug_modules();
      if (status) {
	printf("error: list of debug modules failed\n");
	exit(1);
      }
      return 0;
    } else {
      printf("error: neither sender [-s] receiver [-r] nor pcap decoder [-p] specified\n");
      usage(argv[0]);
    }
  }
   
  if ((sec_servs && !input_key) || (!sec_servs && input_key)) {
    /* 
     * a key must be provided if and only if security services have
     * been requested 
     */
	  if(input_key == NULL){
		  fprintf(stderr, "key not provided\n");
	  }
	  if(!sec_servs){
		  fprintf(stderr, "no secservs\n");
	  }
    fprintf(stderr, "provided\n");
    usage(argv[0]);
  }
   
  if (prog_type == receiver || prog_type == sender) {
	  if (argc != optind_s + 2) {
	    /* wrong number of arguments */
	    usage(argv[0]);
	  }

  
	  /* get address from arg */
	  address = argv[optind_s++];

	  /* get port from arg */
	  port = atoi(argv[optind_s++]);

	  /* set address */
	#ifdef HAVE_INET_ATON
	  if (0 == inet_aton(address, &rcvr_addr)) {
	    fprintf(stderr, "%s: cannot parse IP v4 address %s\n", argv[0], address);
	    exit(1);
	  }
	  if (rcvr_addr.s_addr == INADDR_NONE) {
	    fprintf(stderr, "%s: address error", argv[0]);
	    exit(1);
	  }
	#else
	  rcvr_addr.s_addr = inet_addr(address);
	  if (0xffffffff == rcvr_addr.s_addr) {
	    fprintf(stderr, "%s: cannot parse IP v4 address %s\n", argv[0], address);
	    exit(1);
	  }
	#endif

	  /* open socket */
	  sock = socket(PF_INET, SOCK_DGRAM, IPPROTO_UDP);
	  if (sock < 0) {
	    int err;
	#ifdef RTPW_USE_WINSOCK2
	    err = WSAGetLastError();
	#else
	    err = errno;
	#endif
	    fprintf(stderr, "%s: couldn't open socket: %d\n", argv[0], err);
	   exit(1);
	  }

	  name.sin_addr   = rcvr_addr;    
	  name.sin_family = PF_INET;
	  name.sin_port   = htons(port);
 
	  if (ADDR_IS_MULTICAST(rcvr_addr.s_addr)) {
	    if (prog_type == sender) {
	      ret = setsockopt(sock, IPPROTO_IP, IP_MULTICAST_TTL, &ttl, 
	  	               sizeof(ttl));
	      if (ret < 0) {
		fprintf(stderr, "%s: Failed to set TTL for multicast group", argv[0]);
		perror("");
		exit(1);
	      }
	    }

	    mreq.imr_multiaddr.s_addr = rcvr_addr.s_addr;
	    mreq.imr_interface.s_addr = htonl(INADDR_ANY);
	    ret = setsockopt(sock, IPPROTO_IP, IP_ADD_MEMBERSHIP, (void*)&mreq,
			     sizeof(mreq));
	    if (ret < 0) {
	      fprintf(stderr, "%s: Failed to join multicast group", argv[0]);
	      perror("");
	      exit(1);
	    }
	  }  	
  } 


  /* report security services selected on the command line */
  fprintf(stderr, "security services: ");
  if (sec_servs & sec_serv_conf)
    fprintf(stderr, "confidentiality ");
  if (sec_servs & sec_serv_auth)
    fprintf(stderr, "message authentication");
  if (sec_servs == sec_serv_none)
    fprintf(stderr, "none");
  fprintf(stderr, "\n");
  
  /* set up the srtp policy and master key */    
  if (sec_servs) {
    /* 
     * create policy structure, using the default mechanisms but 
     * with only the security services requested on the command line,
     * using the right SSRC value
     */
    switch (sec_servs) {
    case sec_serv_conf_and_auth:
      if (gcm_on) {
#ifdef OPENSSL
	switch (key_size) {
	case 128:
	  crypto_policy_set_aes_gcm_128_8_auth(&policy.rtp);
	  crypto_policy_set_aes_gcm_128_8_auth(&policy.rtcp);
	  break;
	case 256:
	  crypto_policy_set_aes_gcm_256_8_auth(&policy.rtp);
	  crypto_policy_set_aes_gcm_256_8_auth(&policy.rtcp);
	  break;
	}
#else
	printf("error: GCM mode only supported when using the OpenSSL crypto engine.\n");
	return 0;
#endif
      } else {
	switch (key_size) {
	case 128:
          crypto_policy_set_rtp_default(&policy.rtp);
          crypto_policy_set_rtcp_default(&policy.rtcp);
	  break;
	case 256:
          crypto_policy_set_aes_cm_256_hmac_sha1_80(&policy.rtp);
          crypto_policy_set_rtcp_default(&policy.rtcp);
	  break;
	}
      }
      break;
    case sec_serv_conf:
      if (gcm_on) {
	  printf("error: GCM mode must always be used with auth enabled\n");
	  return -1;
      } else {
	switch (key_size) {
	case 128:
          crypto_policy_set_aes_cm_128_null_auth(&policy.rtp);
          crypto_policy_set_rtcp_default(&policy.rtcp);      
	  break;
	case 256:
          crypto_policy_set_aes_cm_256_null_auth(&policy.rtp);
          crypto_policy_set_rtcp_default(&policy.rtcp);      
	  break;
	}
      }
      break;
    case sec_serv_auth:
      if (gcm_on) {
#ifdef OPENSSL
	switch (key_size) {
	case 128:
	  crypto_policy_set_aes_gcm_128_8_only_auth(&policy.rtp);
	  crypto_policy_set_aes_gcm_128_8_only_auth(&policy.rtcp);
	  break;
	case 256:
	  crypto_policy_set_aes_gcm_256_8_only_auth(&policy.rtp);
	  crypto_policy_set_aes_gcm_256_8_only_auth(&policy.rtcp);
	  break;
	}
#else
	printf("error: GCM mode only supported when using the OpenSSL crypto engine.\n");
	return 0;
#endif
      } else {
        crypto_policy_set_null_cipher_hmac_sha1_80(&policy.rtp);
        crypto_policy_set_rtcp_default(&policy.rtcp);
      }
      break;
    default:
      printf("error: unknown security service requested\n");
      return -1;
    } 

    policy.key  = (uint8_t *) key;
    policy.ekt  = NULL;
    policy.next = NULL;
    policy.window_size = 128;
    policy.allow_repeat_tx = 0;
    policy.rtp.sec_serv = sec_servs;
    policy.rtcp.sec_serv = sec_servs; //sec_serv_none;  /* we don't do RTCP anyway */
      fprintf(stderr, "setting tag len %d\n", tag_size);
policy.rtp.auth_tag_len = tag_size;
  
    if (gcm_on && tag_size != 8) {
      fprintf(stderr, "setted tag len %d\n", tag_size);
	policy.rtp.auth_tag_len = tag_size;
    }

    /*
     * read key from hexadecimal on command line into an octet string
     */
    len = hex_string_to_octet_string(key, input_key, policy.rtp.cipher_key_len*2);
    
    /* check that hex string is the right length */
    if (len < policy.rtp.cipher_key_len*2) {
      fprintf(stderr, 
	      "error: too few digits in key/salt "
	      "(should be %d hexadecimal digits, found %d)\n",
	      policy.rtp.cipher_key_len*2, len);
      exit(1);    
    } 
    if (strlen(input_key) > policy.rtp.cipher_key_len*2) {
      fprintf(stderr, 
	      "error: too many digits in key/salt "
	      "(should be %d hexadecimal digits, found %u)\n",
	      policy.rtp.cipher_key_len*2, (unsigned)strlen(input_key));
      exit(1);    
    }
    
    fprintf(stderr, "set master key/salt to %s/", octet_string_hex_string(key, 16));
    fprintf(stderr, "%s\n", octet_string_hex_string(key+16, 14));
  
  } else {
    /*
     * we're not providing security services, so set the policy to the
     * null policy
     *
     * Note that this policy does not conform to the SRTP
     * specification, since RTCP authentication is required.  However,
     * the effect of this policy is to turn off SRTP, so that this
     * application is now a vanilla-flavored RTP application.
     */
    policy.key                 = (uint8_t *)key;
    policy.ssrc.type           = ssrc_specific;
    policy.ssrc.value          = ssrc;
    policy.rtp.cipher_type     = NULL_CIPHER;
    policy.rtp.cipher_key_len  = 0; 
    policy.rtp.auth_type       = NULL_AUTH;
    policy.rtp.auth_key_len    = 0;
    policy.rtp.auth_tag_len    = 0;
    policy.rtp.sec_serv        = sec_serv_none;   
    policy.rtcp.cipher_type    = NULL_CIPHER;
    policy.rtcp.cipher_key_len = 0; 
    policy.rtcp.auth_type      = NULL_AUTH;
    policy.rtcp.auth_key_len   = 0;
    policy.rtcp.auth_tag_len   = 0;
    policy.rtcp.sec_serv       = sec_serv_none;   
    policy.window_size         = 0;
    policy.allow_repeat_tx     = 0;
    policy.ekt                 = NULL;
    policy.next                = NULL;
  }

  if (prog_type == sender) {

#if BEW
    /* bind to local socket (to match crypto policy, if need be) */
    memset(&local, 0, sizeof(struct sockaddr_in));
    local.sin_addr.s_addr = htonl(INADDR_ANY);
    local.sin_port = htons(port);
    ret = bind(sock, (struct sockaddr *) &local, sizeof(struct sockaddr_in));
    if (ret < 0) {
      fprintf(stderr, "%s: bind failed\n", argv[0]);
      perror("");
      exit(1); 
    }
#endif /* BEW */

    /* initialize sender's rtp and srtp contexts */
    snd = rtp_sender_alloc();
    if (snd == NULL) {
      fprintf(stderr, "error: malloc() failed\n");
      exit(1);
    }
    rtp_sender_init(snd, sock, name, ssrc); 
    status = rtp_sender_init_srtp(snd, &policy);
    if (status) {
      fprintf(stderr, 
	      "error: srtp_create() failed with code %d\n", 
	      status);
      exit(1);
    }
 
    /* open dictionary */
    dict = fopen (dictfile, "r");
    if (dict == NULL) {
      fprintf(stderr, "%s: couldn't open file %s\n", argv[0], dictfile);
      if (ADDR_IS_MULTICAST(rcvr_addr.s_addr)) {
  	leave_group(sock, mreq, argv[0]);
      }
      exit(1);
    }
          
    /* read words from dictionary, then send them off */
    while (!interrupted && fgets(word, MAX_WORD_LEN, dict) != NULL) { 
      len = strlen(word) + 1;  /* plus one for null */
      
      if (len > MAX_WORD_LEN) 
	printf("error: word %s too large to send\n", word);
      else {
	rtp_sendto(snd, word, len);
        printf("sending word: %s", word);
      }
      usleep(USEC_RATE);
    }

    rtp_sender_deinit_srtp(snd);
    rtp_sender_dealloc(snd);

    fclose(dict);
  } else if (prog_type == receiver) {
    rtp_receiver_t rcvr;
        
    if (bind(sock, (struct sockaddr *)&name, sizeof(name)) < 0) {
      close(sock);
      fprintf(stderr, "%s: socket bind error\n", argv[0]);
      perror(NULL);
      if (ADDR_IS_MULTICAST(rcvr_addr.s_addr)) {
    	leave_group(sock, mreq, argv[0]);
      }
      exit(1);
    }

    rcvr = rtp_receiver_alloc();
    if (rcvr == NULL) {
      fprintf(stderr, "error: malloc() failed\n");
      exit(1);
    }
    rtp_receiver_init(rcvr, sock, name, ssrc);
    status = rtp_receiver_init_srtp(rcvr, &policy);
    if (status) {
      fprintf(stderr, 
	      "error: srtp_create() failed with code %d\n", 
	      status);
      exit(1);
    }

    /* get next word and loop */
    while (!interrupted) {
      len = MAX_WORD_LEN;
      if (rtp_recvfrom(rcvr, word, &len) > -1)
	       printf("\tword: %s\n", word);
    }
    rtp_receiver_deinit_srtp(rcvr);
    rtp_receiver_dealloc(rcvr);

  } else if(prog_type == decoder){
    pcap_handle = pcap_open_offline("-", errbuf);

    if (!pcap_handle) {
        fprintf(stderr, "libpcap failed to open file '%s'\n", errbuf);
        exit(1);
    }
    assert(pcap_handle != NULL);
    if ((pcap_compile(pcap_handle, &fp, filter_exp, 1, pcap_net)) == -1){
        fprintf(stderr, "Couldn't parse filter %s: %s\n", filter_exp,
            pcap_geterr(pcap_handle));
        return (2);
    }
    if (pcap_setfilter(pcap_handle, &fp) == -1){
      fprintf(stderr, "couldn't install filter %s: %s\n", filter_exp,
          pcap_geterr(pcap_handle));
      return (2);
    }
    dec = rtp_decoder_alloc();
    if (dec == NULL) {
      fprintf(stderr, "error: malloc() failed\n");
      exit(1);
    }
    fprintf(stderr, "Starting decoder\n");
    rtp_decoder_init(dec, policy);

    pcap_loop(pcap_handle, 0, rtp_decoder_handle_pkt, (u_char *)dec);

    rtp_decoder_deinit_srtp(dec);
    rtp_decoder_dealloc(dec);
  }

  if (prog_type == receiver || prog_type == sender) {
	  if (ADDR_IS_MULTICAST(rcvr_addr.s_addr)) {
	    leave_group(sock, mreq, argv[0]);
	  }

#ifdef RTPW_USE_WINSOCK2
  	  ret = closesocket(sock);
#else
 	  ret = close(sock);
#endif
      if (ret < 0) {
         fprintf(stderr, "%s: Failed to close socket", argv[0]);
         perror("");
      }

	}
  status = srtp_shutdown();
  if (status) {
    printf("error: srtp shutdown failed with error code %d\n", status);
    exit(1);
  }

#ifdef RTPW_USE_WINSOCK2
  WSACleanup();
#endif

  return 0;
}


void
usage(char *string) {

  printf("usage: %s [-d <debug>]* [-k <key> [-a][-e]] "
	 "[-s | -r | -p] [dest_ip dest_port]\n"
	 "or     %s -l\n"
	 "where  -a use message authentication\n"
	 "       -e <key size> use encryption (use 128 or 256 for key size)\n"
	 "       -g Use AES-GCM mode (must be used with -e)\n"
	 "       -t <tag size> Tag size to use in GCM mode (use 8 or 16)\n"
	 "       -k <key>  sets the srtp master key\n"
	 "       -s act as rtp sender\n"
	 "       -r act as rtp receiver\n"
	 "       -p act as pcap file decrypter\n"
	 "       -l list debug modules\n"
	 "       -d <debug> turn on debugging for module <debug>\n",
	 string, string);
  exit(1);
  
}


void
leave_group(int sock, struct ip_mreq mreq, char *name) {
  int ret;

  ret = setsockopt(sock, IPPROTO_IP, IP_DROP_MEMBERSHIP, (void*)&mreq,
		   sizeof(mreq));
  if (ret < 0) {
	fprintf(stderr, "%s: Failed to leave multicast group", name);
	perror("");
  }
}

void handle_signal(int signum)
{
  interrupted = 1;
  /* Reset handler explicitly, in case we don't have sigaction() (and signal()
     has BSD semantics), or we don't have SA_RESETHAND */
  signal(signum, SIG_DFL);
}

int setup_signal_handler(char* name)
{
#if HAVE_SIGACTION
  struct sigaction act;
  memset(&act, 0, sizeof(act));

  act.sa_handler = handle_signal;
  sigemptyset(&act.sa_mask);
#if defined(SA_RESETHAND)
  act.sa_flags = SA_RESETHAND;
#else
  act.sa_flags = 0;
#endif
  /* Note that we're not setting SA_RESTART; we want recvfrom to return
   * EINTR when we signal the receiver. */
  
  if (sigaction(SIGTERM, &act, NULL) != 0) {
    fprintf(stderr, "%s: error setting up signal handler", name);
    perror("");
    return -1;
  }
#else
  if (signal(SIGTERM, handle_signal) == SIG_ERR) {
    fprintf(stderr, "%s: error setting up signal handler", name);
    perror("");
    return -1;
  }
#endif
  return 0;
}

static const char b64chars[] =
  "ABCDEFGHIJKLMNOPQRSTUVWXYZabcdefghijklmnopqrstuvwxyz0123456789+/";

unsigned char shiftb64(unsigned char c) {
  char *p = strchr(b64chars, c);
  assert(p);
  return p-b64chars;
}

void decode_block(char *in, unsigned char *out) {
  unsigned char shifts[4];
  int i;

  for (i = 0; i < 4; i++) {
    shifts[i] = shiftb64(in[i]);
  }

  out[0] = (shifts[0]<<2)|(shifts[1]>>4);
  out[1] = (shifts[1]<<4)|(shifts[2]>>2);
  out[2] = (shifts[2]<<6)|shifts[3];
}

char *decode_sdes(char *in, char *out) {
  int i;
  size_t len = strlen((char *) in);
  assert(len == 40);
  unsigned char raw[30];

  for (i = 0; 4*i < len; i++) {
    decode_block(in+4*i, raw+3*i);
  } 

  memcpy(out, octet_string_hex_string(raw, 30), 60);
  return out;
}<|MERGE_RESOLUTION|>--- conflicted
+++ resolved
@@ -89,11 +89,8 @@
 
 #include "srtp.h"           
 #include "rtp.h"
-<<<<<<< HEAD
 #include "rtp_decoder.h"
-=======
 #include "crypto_kernel.h"
->>>>>>> d6580190
 
 #ifdef RTPW_USE_WINSOCK2
 # define DICT_FILE        "words.txt"

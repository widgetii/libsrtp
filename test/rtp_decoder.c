--- conflicted
+++ resolved
@@ -308,14 +308,9 @@
     default:
       fprintf(stderr, "error: unknown security service requested\n");
       return -1;
-<<<<<<< HEAD
-    } 
-    policy.key = (uint8_t *) key;
-=======
     }
 
     policy.key  = (uint8_t *) key;
->>>>>>> 0a6487e0
     policy.ekt  = NULL;
     policy.next = NULL;
     policy.window_size = 128;

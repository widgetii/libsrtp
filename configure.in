--- conflicted
+++ resolved
@@ -1,9 +1,5 @@
 dnl Process this file with autoconf to produce a configure script.
-<<<<<<< HEAD
 AC_INIT([libsrtp2], [2.0.0-pre], [https://github.com/cisco/libsrtp/issues])
-=======
-AC_INIT([libsrtp], [1.5.2], [https://github.com/cisco/libsrtp/issues])
->>>>>>> 945eeee9
 
 dnl Must come before AC_PROG_CC
 if test -z "$CFLAGS"; then

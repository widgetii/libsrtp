--- conflicted
+++ resolved
@@ -3275,17 +3275,13 @@
     in.v16[0] = 0;
     memcpy(&in.v16[1], &hdr->ssrc, 4); /* still in network order! */
     in.v16[3] = 0;
-<<<<<<< HEAD
+    if (seq_num & 0x80000000UL) { /* the most significant bit should be zero */
+        return srtp_err_status_bad_param;
+    }
     /*  The SRTCP index (seq_num) spans bits 0 through 30 inclusive.
      *  Bit 31 must be cleared to zero.
      */
     in.v32[2] = htonl(seq_num & 0x7FFFFFFF);
-=======
-    if (seq_num & 0x80000000UL) { /* the most significant bit should be zero */
-        return srtp_err_status_bad_param;
-    }
-    in.v32[2] = 0x7FFFFFFF & htonl(seq_num); /* bit 32 is suppose to be zero */
->>>>>>> d1ef7694
 
     debug_print(mod_srtp, "Pre-salted RTCP IV = %s\n", v128_hex_string(&in));
 

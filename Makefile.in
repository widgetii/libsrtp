--- conflicted
+++ resolved
@@ -17,11 +17,7 @@
 HAVE_PCAP = @HAVE_PCAP@
 HAVE_PKG_CONFIG = @HAVE_PKG_CONFIG@
 
-<<<<<<< HEAD
-.PHONY: all test
-=======
-.PHONY: all shared_library test build_table_apps
->>>>>>> f5e63e98
+.PHONY: all shared_library test
 
 all: test 
 
@@ -88,7 +84,7 @@
 SHAREDLIBSUFFIX = $(SHAREDLIBSUFFIXNOVER).$(SHAREDLIBVERSION)
 else ifeq (mingw,$(findstring mingw,@host@))
 SHAREDLIB_DIR = $(bindir)
-SHAREDLIB_LDFLAGS = -shared -Wl,--out-implib,libsrtp.dll.a
+SHAREDLIB_LDFLAGS = -shared -Wl,--out-implib,libsrtp2.dll.a
 SHAREDLIBVERSION =
 SHAREDLIBSUFFIXNOVER = dll
 SHAREDLIBSUFFIX = $(SHAREDLIBSUFFIXNOVER)
@@ -134,34 +130,18 @@
 
 srtpobj = srtp/srtp.o srtp/ekt.o
 
-<<<<<<< HEAD
-libsrtp2.a: $(srtpobj) $(cryptobj) 
+libsrtp2.a: $(srtpobj) $(cryptobj) $(gdoi)
 	ar cr libsrtp2.a $^
 	$(RANLIB) libsrtp2.a
-=======
-libsrtp.a: $(srtpobj) $(cryptobj) $(gdoi)
-	ar cr libsrtp.a $^
-	$(RANLIB) libsrtp.a
-
-libsrtp.$(SHAREDLIBSUFFIX): $(srtpobj) $(cryptobj) $(gdoi)
+
+libsrtp2.$(SHAREDLIBSUFFIX): $(srtpobj) $(cryptobj) $(gdoi)
 	$(CC) -shared -o $@ $(SHAREDLIB_LDFLAGS) \
                 $^ $(LDFLAGS) $(LIBS)
 	if [ -n "$(SHAREDLIBVERSION)" ]; then \
-		ln -sfn $@ libsrtp.$(SHAREDLIBSUFFIXNOVER); \
-	fi
-
-shared_library: libsrtp.$(SHAREDLIBSUFFIX)
-
-# libcryptomath.a contains general-purpose routines that are used to
-# generate tables and verify cryptoalgorithm implementations - this
-# library is not meant to be included in production code
-
-cryptomath = crypto/math/math.o crypto/math/gf2_8.o 
-
-libcryptomath.a: $(cryptomath)
-	ar cr libcryptomath.a $(cryptomath)
-	$(RANLIB) libcryptomath.a
->>>>>>> f5e63e98
+		ln -sfn $@ libsrtp2.$(SHAREDLIBSUFFIXNOVER); \
+	fi
+
+shared_library: libsrtp2.$(SHAREDLIBSUFFIX)
 
 libsrtp2.so: $(srtpobj) $(cryptobj) 
 	$(CC) -shared -Wl,-soname,libsrtp2.so \
@@ -250,59 +230,34 @@
 .PHONY: clean superclean distclean install
 
 install:
-<<<<<<< HEAD
-	@if [ -r $(DESTDIR)$(includedir)/srtp2/srtp.h ]; then \
-	   echo "you should run 'make uninstall' first"; exit 1;  \
-	fi
 	$(INSTALL) -d $(DESTDIR)$(includedir)/srtp2
 	$(INSTALL) -d $(DESTDIR)$(libdir)
+	$(INSTALL) -d $(DESTDIR)$(bindir)
 	cp $(srcdir)/include/srtp.h $(DESTDIR)$(includedir)/srtp2  
 	cp $(srcdir)/include/ekt.h $(DESTDIR)$(includedir)/srtp2  
 	cp $(srcdir)/include/rtp.h $(DESTDIR)$(includedir)/srtp2  
 	if [ -f libsrtp2.a ]; then cp libsrtp2.a $(DESTDIR)$(libdir)/; fi
-	if [ -f libsrtp2.so ]; then cp libsrtp2.so $(DESTDIR)$(libdir)/; fi
-=======
-	$(INSTALL) -d $(DESTDIR)$(includedir)/srtp
-	$(INSTALL) -d $(DESTDIR)$(libdir)
-	$(INSTALL) -d $(DESTDIR)$(bindir)
-	cp $(srcdir)/include/*.h $(DESTDIR)$(includedir)/srtp  
-	cp $(srcdir)/crypto/include/*.h $(DESTDIR)$(includedir)/srtp
-	if [ "$(srcdir)" != "." ]; then cp crypto/include/*.h $(DESTDIR)$(includedir)/srtp; fi
-	if [ -f libsrtp.a ]; then cp libsrtp.a $(DESTDIR)$(libdir)/; fi
-	if [ -f libsrtp.dll.a ]; then cp libsrtp.dll.a $(DESTDIR)$(libdir)/; fi
-	if [ -f libsrtp.$(SHAREDLIBSUFFIX) ]; then \
-		cp libsrtp.$(SHAREDLIBSUFFIX) $(DESTDIR)$(SHAREDLIB_DIR)/; \
-		cp libsrtp.$(SHAREDLIBSUFFIXNOVER) $(DESTDIR)$(SHAREDLIB_DIR)/; \
-	fi
->>>>>>> f5e63e98
+	if [ -f libsrtp2.dll.a ]; then cp libsrtp2.dll.a $(DESTDIR)$(libdir)/; fi
+	if [ -f libsrtp2.$(SHAREDLIBSUFFIX) ]; then \
+		cp libsrtp2.$(SHAREDLIBSUFFIX) $(DESTDIR)$(SHAREDLIB_DIR)/; \
+		cp libsrtp2.$(SHAREDLIBSUFFIXNOVER) $(DESTDIR)$(SHAREDLIB_DIR)/; \
+	fi
 	if [ "$(pkgconfig_DATA)" != "" ]; then \
 		$(INSTALL) -d $(DESTDIR)$(pkgconfigdir); \
 		cp $(srcdir)/$(pkgconfig_DATA) $(DESTDIR)$(pkgconfigdir)/; \
 	fi
 
 uninstall:
-<<<<<<< HEAD
 	rm -f $(DESTDIR)$(includedir)/srtp2/*.h
-	rm -f $(DESTDIR)$(libdir)/libsrtp2.a
-	rm -f $(DESTDIR)$(libdir)/libsrtp2.so
+	rm -f $(DESTDIR)$(libdir)/libsrtp2.*
 	-rmdir $(DESTDIR)$(includedir)/srtp2
-=======
-	rm -f $(DESTDIR)$(includedir)/srtp/*.h
-	rm -f $(DESTDIR)$(libdir)/libsrtp.*
-	-rmdir $(DESTDIR)$(includedir)/srtp
->>>>>>> f5e63e98
 	if [ "$(pkgconfig_DATA)" != "" ]; then \
 		rm -f $(DESTDIR)$(pkgconfigdir)/$(pkgconfig_DATA); \
 	fi
 
 clean:
-<<<<<<< HEAD
 	rm -rf $(cryptobj) $(srtpobj) TAGS \
-        libsrtp2.a libsrtp2.so core *.core test/core
-=======
-	rm -rf $(cryptobj) $(srtpobj) $(cryptomath) TAGS \
-        libcryptomath.a libsrtp.* core *.core test/core
->>>>>>> f5e63e98
+        libsrtp2.a libsrtp2.so libsrtp2.dll.a core *.core test/core
 	for a in * */* */*/*; do			\
               if [ -f "$$a~" ] ; then rm -f $$a~; fi;	\
         done;
